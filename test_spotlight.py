--- conflicted
+++ resolved
@@ -81,19 +81,12 @@
     model = ExplicitFactorizationModel(n_iter=1, l2=l2, learning_rate=lr, embedding_dim=embedding_dim, use_cuda=True, batch_size=batch_size, representation=representation, sparse=sparse, random_state=random_state)
     for epoch in range(num_epochs):
         model.fit(train, verbose=True)
-<<<<<<< HEAD
         torch.save(model, f'{checkpoint_dir}/model_{epoch:04d}.pt')
         continue
         with torch.no_grad():
             train_rmse = rmse_score(model, train)
             test_rmse = rmse_score(model, test)
             print('         Train RMSE {:.3f}, Test RMSE {:.3f}'.format(train_rmse, test_rmse))
-=======
-#        torch.save(model, f'{checkpoint_dir}/model_{epoch:04d}.pt')
-        train_rmse = rmse_score(model, train)
-        test_rmse = rmse_score(model, test)
-        print('         Train RMSE {:.3f}, Test RMSE {:.3f}'.format(train_rmse, test_rmse))
->>>>>>> 3f8c55ab
 
 
 if __name__ == '__main__':
