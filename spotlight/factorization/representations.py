"""
Classes defining user and item latent representations in
factorization models.
"""

import torch.nn as nn
import torch.nn.functional as F

from spotlight.layers import ScaledEmbedding, ZeroEmbedding


class HybridContainer(nn.Module):

    def __init__(self,
                 latent_module,
                 user_module=None,
                 context_module=None,
                 item_module=None):

        super(HybridContainer, self).__init__()

        self.latent = latent_module
        self.user = user_module
        self.context = context_module
        self.item = item_module

    def forward(self, user_ids,
                item_ids,
                user_features=None,
                context_features=None,
                item_features=None):

        user_representation, user_bias = self.latent.user_representation(user_ids)
        item_representation, item_bias = self.latent.item_representation(item_ids)

        if self.user is not None:
            user_representation += self.user(user_features)
        if self.context is not None:
            user_representation += self.context(context_features)
        if self.item is not None:
            item_representation += self.item(item_features)

        dot = (user_representation * item_representation).sum(1)

        return dot + user_bias + item_bias


class FeatureNet(nn.Module):

    def __init__(self, input_dim, output_dim, bias=False, nonlinearity='tanh'):

        super(FeatureNet, self).__init__()

        if nonlinearity == 'tanh':
            self.nonlinearity = F.tanh
        elif nonlinearity == 'relu':
            self.nonlinearity = F.relu
        elif nonlinearity == 'sigmoid':
            self.nonlinearity = F.sigmoid
        elif nonlinearity == 'linear':
            self.nonlinearity = lambda x: x
        else:
            raise ValueError('Nonlineariy must be one of '
                             '(tanh, relu, sigmoid, linear)')

        self.input_dim = input_dim
        self.output_dim = output_dim

        self.fc_1 = nn.Linear(self.input_dim,
                              self.output_dim,
                              bias=bias)

    def forward(self, features):

        return self.nonlinearity(self.fc_1(features))


class BilinearNet(nn.Module):
    """
    Bilinear factorization representation.

    Encodes both users and items as an embedding layer; the score
    for a user-item pair is given by the dot product of the item
    and user latent vectors.

    Parameters
    ----------

    num_users: int
        Number of users in the model.
    num_items: int
        Number of items in the model.
    embedding_dim: int, optional
        Dimensionality of the latent representations.
    sparse: boolean, optional
        Use sparse gradients.
    """

    def __init__(self, num_users, num_items, embedding_dim=32, sparse=False):

        super(BilinearNet, self).__init__()

        self.embedding_dim = embedding_dim

        self.user_embeddings = ScaledEmbedding(num_users, embedding_dim,
                                               sparse=sparse)
        self.item_embeddings = ScaledEmbedding(num_items, embedding_dim,
                                               sparse=sparse)
        self.user_biases = ZeroEmbedding(num_users, 1, sparse=sparse)
        self.item_biases = ZeroEmbedding(num_items, 1, sparse=sparse)

    def user_representation(self, user_ids):

<<<<<<< HEAD
        user_embedding = self.user_embeddings(user_ids)
        user_embedding = user_embedding.view(-1, self.embedding_dim)

        user_bias = self.user_biases(user_ids).view(-1, 1)
=======
        user_embedding = self.user_embeddings(user_ids).squeeze()
        user_bias = self.user_biases(user_ids).squeeze()
>>>>>>> 82ceca3e

        return user_embedding, user_bias

    def item_representation(self, item_ids):

<<<<<<< HEAD
        item_embedding = self.item_embeddings(item_ids)
        item_embedding = item_embedding.view(-1, self.embedding_dim)

        item_bias = self.item_biases(item_ids).view(-1, 1)
=======
        item_embedding = self.item_embeddings(item_ids).squeeze()
        item_bias = self.item_biases(item_ids).squeeze()
>>>>>>> 82ceca3e

        return item_embedding, item_bias

    def forward(self, user_representation, user_bias, item_representation, item_bias):
        """
        Compute the forward pass of the representation.

        Parameters
        ----------

        user_ids: tensor
            Tensor of user indices.
        item_ids: tensor
            Tensor of item indices.

        Returns
        -------

        predictions: tensor
            Tensor of predictions.
        """

        dot = (user_representation * item_representation).sum(1)

        return dot + user_bias + item_bias<|MERGE_RESOLUTION|>--- conflicted
+++ resolved
@@ -111,29 +111,15 @@
 
     def user_representation(self, user_ids):
 
-<<<<<<< HEAD
-        user_embedding = self.user_embeddings(user_ids)
-        user_embedding = user_embedding.view(-1, self.embedding_dim)
-
-        user_bias = self.user_biases(user_ids).view(-1, 1)
-=======
         user_embedding = self.user_embeddings(user_ids).squeeze()
         user_bias = self.user_biases(user_ids).squeeze()
->>>>>>> 82ceca3e
 
         return user_embedding, user_bias
 
     def item_representation(self, item_ids):
 
-<<<<<<< HEAD
-        item_embedding = self.item_embeddings(item_ids)
-        item_embedding = item_embedding.view(-1, self.embedding_dim)
-
-        item_bias = self.item_biases(item_ids).view(-1, 1)
-=======
         item_embedding = self.item_embeddings(item_ids).squeeze()
         item_bias = self.item_biases(item_ids).squeeze()
->>>>>>> 82ceca3e
 
         return item_embedding, item_bias
 
